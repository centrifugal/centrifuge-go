--- conflicted
+++ resolved
@@ -817,11 +817,7 @@
 	_, ok := c.serverSubs[channel]
 	if ok {
 		c.mu.Unlock()
-<<<<<<< HEAD
 		return
-=======
-		return nil
->>>>>>> f99606d0
 	}
 	c.serverSubs[channel] = &serverSub{
 		Offset:      sub.Offset,
@@ -1338,7 +1334,7 @@
 	Epoch  string
 }
 
-func (c *Client) sendSubscribe(channel string, data []byte, recover bool, streamPos StreamPosition, token string, positioned bool, recoverable bool, fn func(res *protocol.SubscribeResult, err error)) error {
+func (c *Client) sendSubscribe(channel string, data []byte, recover bool, streamPos StreamPosition, token string, positioned bool, recoverable bool, joinLeave bool, fn func(res *protocol.SubscribeResult, err error)) error {
 	params := &protocol.SubscribeRequest{
 		Channel: channel,
 	}
@@ -1356,6 +1352,7 @@
 	params.Data = data
 	params.Positioned = positioned
 	params.Recoverable = recoverable
+	params.JoinLeave = joinLeave
 
 	cmd := &protocol.Command{
 		Id: c.nextCmdID(),
